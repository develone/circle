//
// alloc.cpp
//
// Circle - A C++ bare metal environment for Raspberry Pi
// Copyright (C) 2014-2017  R. Stange <rsta2@o2online.de>
// 
// This program is free software: you can redistribute it and/or modify
// it under the terms of the GNU General Public License as published by
// the Free Software Foundation, either version 3 of the License, or
// (at your option) any later version.
//
// This program is distributed in the hope that it will be useful,
// but WITHOUT ANY WARRANTY; without even the implied warranty of
// MERCHANTABILITY or FITNESS FOR A PARTICULAR PURPOSE.  See the
// GNU General Public License for more details.
//
// You should have received a copy of the GNU General Public License
// along with this program.  If not, see <http://www.gnu.org/licenses/>.
//
#include <circle/alloc.h>
#include <circle/spinlock.h>
#include <circle/sysconfig.h>
#include <circle/util.h>
#include <circle/logger.h>
#include <circle/macros.h>
#include <assert.h>

#define BLOCK_ALIGN	16
#define ALIGN_MASK	(BLOCK_ALIGN-1)

#define PAGE_MASK	(PAGE_SIZE-1)

struct TBlockHeader
{
	unsigned int	nMagic		PACKED;
#define BLOCK_MAGIC	0x424C4D43
	unsigned int	nSize		PACKED;
	TBlockHeader	*pNext		PACKED;
	unsigned int	nPadding	PACKED;
	unsigned char	Data[0];
};

struct TBlockBucket
{
	unsigned int	nSize;
#ifdef MEM_DEBUG
	unsigned int	nCount;
	unsigned int	nMaxCount;
#endif
	TBlockHeader	*pFreeList;
};

struct TFreePage
{
	unsigned int	nMagic;
#define FREEPAGE_MAGIC	0x50474D43
	TFreePage	*pNext;
};

struct TPageBucket
{
#ifdef MEM_DEBUG
	unsigned int	nCount;
	unsigned int	nMaxCount;
#endif
	TFreePage	*pFreeList;
};

static unsigned char *s_pNextBlock;
static unsigned char *s_pBlockLimit;
static unsigned       s_nBlockReserve = 0x40000;

static unsigned char *s_pNextPage;
static unsigned char *s_pPageLimit;

static TBlockBucket s_BlockBucket[] = {{0x40}, {0x400}, {0x1000}, {0x4000}, {0x10000}, {0x40000}, {0x80000}, {0}};

static TPageBucket s_PageBucket;

static CSpinLock s_BlockSpinLock;
static CSpinLock s_PageSpinLock;

void mem_init (unsigned long ulBase, unsigned long ulSize)
{
	unsigned long ulLimit = ulBase + ulSize;

	if (ulBase < MEM_HEAP_START)
	{
		ulBase = MEM_HEAP_START;
	}
	
	ulSize = ulLimit - ulBase;
	unsigned long ulBlockReserve = ulSize - PAGE_RESERVE;

	s_pNextBlock = (unsigned char *) ulBase;
	s_pBlockLimit = (unsigned char *) (ulBase + ulBlockReserve);

	s_pNextPage = (unsigned char *) ((ulBase + ulBlockReserve + PAGE_SIZE) & ~PAGE_MASK);
	s_pPageLimit = (unsigned char *) ulLimit;
}

unsigned long mem_get_size (void)
{
	return (unsigned long) (s_pBlockLimit - s_pNextBlock) + (s_pPageLimit - s_pNextPage);
}

void *malloc (size_t nSize)
{
	assert (s_pNextBlock != 0);
	
	s_BlockSpinLock.Acquire ();

	TBlockBucket *pBucket;
	for (pBucket = s_BlockBucket; pBucket->nSize > 0; pBucket++)
	{
		if (nSize <= pBucket->nSize)
		{
			nSize = pBucket->nSize;

#ifdef MEM_DEBUG
			if (++pBucket->nCount > pBucket->nMaxCount)
			{
				pBucket->nMaxCount = pBucket->nCount;
			}
#endif

			break;
		}
	}

	TBlockHeader *pBlockHeader;
	if (   pBucket->nSize > 0
	    && (pBlockHeader = pBucket->pFreeList) != 0)
	{
		assert (pBlockHeader->nMagic == BLOCK_MAGIC);
		pBucket->pFreeList = pBlockHeader->pNext;
	}
	else
	{
		pBlockHeader = (TBlockHeader *) s_pNextBlock;

<<<<<<< HEAD
		s_pNextBlock += (sizeof (TBlockHeader) + ulSize + BLOCK_ALIGN-1) & ~ALIGN_MASK;
		if (s_pNextBlock > s_pBlockLimit-s_nBlockReserve)
=======
		s_pNextBlock += (sizeof (TBlockHeader) + nSize + BLOCK_ALIGN-1) & ~ALIGN_MASK;
		if (s_pNextBlock > s_pBlockLimit)
>>>>>>> d57f8759
		{
			s_nBlockReserve = 0;

			s_BlockSpinLock.Release ();

#ifdef MEM_DEBUG
			mem_info ();
#endif
			CLogger::Get ()->Write ("alloc", LogPanic, "Out of memory");

			return 0;
		}
	
		pBlockHeader->nMagic = BLOCK_MAGIC;
		pBlockHeader->nSize = (unsigned) nSize;
	}
	
	s_BlockSpinLock.Release ();

	pBlockHeader->pNext = 0;

	void *pResult = pBlockHeader->Data;
	assert (((unsigned long) pResult & ALIGN_MASK) == 0);

	return pResult;
}

void free (void *pBlock)
{
	if (pBlock == 0)
	{
		return;
	}

	TBlockHeader *pBlockHeader = (TBlockHeader *) ((unsigned long) pBlock - sizeof (TBlockHeader));
	assert (pBlockHeader->nMagic == BLOCK_MAGIC);

	for (TBlockBucket *pBucket = s_BlockBucket; pBucket->nSize > 0; pBucket++)
	{
		if (pBlockHeader->nSize == pBucket->nSize)
		{
			s_BlockSpinLock.Acquire ();

			pBlockHeader->pNext = pBucket->pFreeList;
			pBucket->pFreeList = pBlockHeader;

#ifdef MEM_DEBUG
			pBucket->nCount--;
#endif

			s_BlockSpinLock.Release ();

			break;
		}
	}
}

void *calloc (size_t nBlocks, size_t nSize)
{
	nSize *= nBlocks;
	assert (nSize >= nBlocks);
	if (nSize == 0)
	{
		return 0;
	}

	void *pNewBlock = malloc (nSize);
	if (pNewBlock != 0)
	{
		memset (pNewBlock, 0, nSize);
	}

	return pNewBlock;
}

void *realloc (void *pBlock, size_t nSize)
{
	if (pBlock == 0)
	{
		return malloc (nSize);
	}

	if (nSize == 0)
	{
		free (pBlock);

		return 0;
	}

	TBlockHeader *pBlockHeader = (TBlockHeader *) ((unsigned long) pBlock - sizeof (TBlockHeader));
	assert (pBlockHeader->nMagic == BLOCK_MAGIC);
	if (pBlockHeader->nSize >= nSize)
	{
		return pBlock;
	}

	void *pNewBlock = malloc (nSize);
	if (pNewBlock == 0)
	{
		return 0;
	}

	memcpy (pNewBlock, pBlock, pBlockHeader->nSize);

	free (pBlock);

	return pNewBlock;
}

void *palloc (void)
{
	assert (s_pNextPage != 0);

	s_PageSpinLock.Acquire ();

#ifdef MEM_DEBUG
	if (++s_PageBucket.nCount > s_PageBucket.nMaxCount)
	{
		s_PageBucket.nMaxCount = s_PageBucket.nCount;
	}
#endif

	TFreePage *pFreePage;
	if ((pFreePage = s_PageBucket.pFreeList) != 0)
	{
		assert (pFreePage->nMagic == FREEPAGE_MAGIC);
		s_PageBucket.pFreeList = pFreePage->pNext;
		pFreePage->nMagic = 0;
	}
	else
	{
		pFreePage = (TFreePage *) s_pNextPage;
		
		s_pNextPage += PAGE_SIZE;

		if (s_pNextPage > s_pPageLimit)
		{
			s_PageSpinLock.Release ();

			return 0;		// TODO: system should panic here
		}
	}

	s_PageSpinLock.Release ();
	
	return pFreePage;
}

void pfree (void *pPage)
{
	if (pPage == 0)
	{
		return;
	}

	TFreePage *pFreePage = (TFreePage *) pPage;
	
	s_PageSpinLock.Acquire ();

	pFreePage->nMagic = FREEPAGE_MAGIC;

	pFreePage->pNext = s_PageBucket.pFreeList;
	s_PageBucket.pFreeList = pFreePage;

#ifdef MEM_DEBUG
	s_PageBucket.nCount--;
#endif

	s_PageSpinLock.Release ();
}

#ifdef MEM_DEBUG

void mem_info (void)
{
	for (TBlockBucket *pBucket = s_BlockBucket; pBucket->nSize > 0; pBucket++)
	{
		CLogger::Get ()->Write ("alloc", LogDebug, "malloc(%lu): %u blocks (max %u)",
					pBucket->nSize, pBucket->nCount, pBucket->nMaxCount);
	}

	CLogger::Get ()->Write ("alloc", LogDebug, "palloc: %u pages (max %u)",
				s_PageBucket.nCount, s_PageBucket.nMaxCount);
}

#endif<|MERGE_RESOLUTION|>--- conflicted
+++ resolved
@@ -139,13 +139,8 @@
 	{
 		pBlockHeader = (TBlockHeader *) s_pNextBlock;
 
-<<<<<<< HEAD
-		s_pNextBlock += (sizeof (TBlockHeader) + ulSize + BLOCK_ALIGN-1) & ~ALIGN_MASK;
+		s_pNextBlock += (sizeof (TBlockHeader) + nSize + BLOCK_ALIGN-1) & ~ALIGN_MASK;
 		if (s_pNextBlock > s_pBlockLimit-s_nBlockReserve)
-=======
-		s_pNextBlock += (sizeof (TBlockHeader) + nSize + BLOCK_ALIGN-1) & ~ALIGN_MASK;
-		if (s_pNextBlock > s_pBlockLimit)
->>>>>>> d57f8759
 		{
 			s_nBlockReserve = 0;
 
